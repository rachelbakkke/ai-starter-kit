--- conflicted
+++ resolved
@@ -34,10 +34,10 @@
 
 load_dotenv(os.path.join(repo_dir,'.env'))
 
-<<<<<<< HEAD
+
 from utils.parsing.sambaparse import SambaParse, parse_doc_universal
 
-=======
+
 class RetrievalQAChain(Chain):
     """class for question-answering."""
     retriever : BaseRetriever 
@@ -113,7 +113,6 @@
         response["answer"] = qa_chain.invoke({"question": inputs["question"], "context": docs})
         response["source_documents"] = documents
         return response
->>>>>>> 3c2e8cef
 
 class DocumentRetrieval():
     def __init__(self):
@@ -144,8 +143,7 @@
         
         return api_info, llm_info, embedding_model_info, retrieval_info, loaders, prompts
     
-<<<<<<< HEAD
-=======
+
     def set_llm(self):
         if self.api_info == "sambaverse":
             llm = Sambaverse(
@@ -181,7 +179,7 @@
             
     def get_pdf_text_and_metadata_pypdf2(self, pdf_doc, extra_tags=None):
         """Extract text and metadata from pdf document with pypdf2 loader
->>>>>>> 3c2e8cef
+
 
     def parse_doc(self, docs: List, additional_metadata: Optional[Dict] = None) -> List[Document]:
         """
