--- conflicted
+++ resolved
@@ -78,24 +78,14 @@
         else:
             self.config = config
         config_info = self._get_config_info(CONFIG_PATH)
-<<<<<<< HEAD
         self.sambanova_api_key = sambanova_api_key
         self.serpapi_api_key = serpapi_api_key
-        self.api_info = config_info[0]
-        self.embedding_model_info = config_info[1]
-        self.llm_info = config_info[2]
-        self.retrieval_info = config_info[3]
-        self.web_crawling_params = config_info[4]
-        self.extra_loaders: List[str] = config_info[5]
-        self.prod_mode = config_info[6]
-=======
         self.embedding_model_info = config_info[0]
         self.llm_info = config_info[1]
         self.retrieval_info = config_info[2]
         self.web_crawling_params = config_info[3]
         self.extra_loaders: List[str] = config_info[4]
         self.prod_mode = config_info[5]
->>>>>>> 38895a97
         self.documents: Sequence[Document]
         self.urls: List[Any] = []
         self.llm = self.init_llm_model()
