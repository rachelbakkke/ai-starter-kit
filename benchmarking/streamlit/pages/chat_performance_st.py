--- conflicted
+++ resolved
@@ -7,12 +7,8 @@
 import warnings
 
 from benchmarking.src.chat_performance_evaluation import ChatPerformanceEvaluator
-<<<<<<< HEAD
+from benchmarking.src.llmperf import common_metrics
 from benchmarking.streamlit.app import LLM_API_OPTIONS, LLM_API_CODENAMES
-=======
-from benchmarking.src.llmperf import common_metrics
-from benchmarking.streamlit.app import LLM_API_OPTIONS
->>>>>>> ba38f23b
 
 warnings.filterwarnings('ignore')
 
@@ -141,13 +137,9 @@
             params = _get_params()
             api_dict = {LLM_API_OPTIONS[i]: LLM_API_CODENAMES[i] for i in range(len(LLM_API_OPTIONS))}
             st.session_state.selected_llm = ChatPerformanceEvaluator(
-<<<<<<< HEAD
                 model_name=llm_selected,
                 llm_api=api_dict[llm_api_selected],
                 params=params
-=======
-                model_name=llm_selected, llm_api=llm_api_selected, params=params
->>>>>>> ba38f23b
             )
             st.toast('LLM setup ready! 🙌 Start asking!')
             st.session_state.chat_disabled = False
