--- conflicted
+++ resolved
@@ -58,11 +58,7 @@
 
     # Read generated json and output formatted results
     df_user = pd.read_json(performance_evaluator.individual_responses_file_path)
-<<<<<<< HEAD
     df_user['concurrent_requests'] = st.session_state.number_concurrent_requests
-=======
-    df_user['concurrent_user'] = st.session_state.number_concurrent_workers
->>>>>>> a583d9b1
     valid_df = df_user[df_user['error_code'].isnull()]
 
     # For non-batching endpoints, batch_size_used will be 1
