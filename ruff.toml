# Ruff configuration file

# Set the maximum line length to 120
line-length = 120

<<<<<<< HEAD
=======
extend-exclude = ["*.ipynb"]

>>>>>>> b434ce8b
[lint]
# Add the flake8-annotations rules
select = ["ANN"]

# Exclude checks that function arguments are annotated with a more specific type than Any
ignore = ["ANN401", "ANN101"]

# Add the `line-too-long` and the `unused-import` rules to the enforced rule set
extend-select = ["E501", "F401"]

[format]
# Use single quotes for non-triple-quoted strings
quote-style = "single"<|MERGE_RESOLUTION|>--- conflicted
+++ resolved
@@ -3,11 +3,8 @@
 # Set the maximum line length to 120
 line-length = 120
 
-<<<<<<< HEAD
-=======
 extend-exclude = ["*.ipynb"]
 
->>>>>>> b434ce8b
 [lint]
 # Add the flake8-annotations rules
 select = ["ANN"]
