import argparse
import csv
import logging
import os
import re
import subprocess
import sys
import time
from datetime import datetime
from typing import Any, Dict, List, Type, ClassVar, Optional

import requests
import unittest

# Add the project root to the Python path
project_root = os.path.abspath(os.path.join(os.path.dirname(__file__), '..'))
sys.path.insert(0, project_root)

# Timeout variables (in seconds)
STREAMLIT_START_TIMEOUT = 25
STREAMLIT_CHECK_TIMEOUT = 5
CLI_COMMAND_TIMEOUT = 1200  # 10 minutes

# List of starter kits to test
STARTER_KITS: List[str] = [
    'benchmarking',
    'enterprise_knowledge_retriever',
    'financial_assistant',
    'function_calling',
    'search_assistant',
    'benchmarking',
    'image_search',
    'multimodal_knowledge_retriever',
    'post_call_analysis',
    'prompt_engineering',
    'web_crawled_data_retriever',
]

# Dictionary to store CLI test commands for each kit
CLI_TEST_COMMANDS: Dict[str, str] = {
    'benchmarking': './run_synthetic_dataset.sh',
    'enterprise_knowledge_retriever': 'python tests/ekr_test.py',
    'financial_assistant': 'python tests/financial_assistant_test.py',
    'function_calling': 'python tests/fc_test.py',
    'multimodal_knowledge_retriever': 'python tests/multimodal_knowledge_retriever_test.py',
    'post_call_analysis': 'python tests/pca_test.py',
    'prompt_engineering': 'python tests/prompt_engineering_test.py',
    'search_assistant': 'python tests/search_assistant_test.py',
<<<<<<< HEAD
=======
    'image_search': 'python tests/image_search_test.py',
    'benchmarking': './run_synthetic_dataset.sh',  # This runs the benchmarking suite.
>>>>>>> e6a7b45c
}


class TestEnvironment:
    """Enum-like class for test environments."""

    LOCAL = 'local'
    DOCKER = 'docker'


class TestResult:
    def __init__(
        self, kit: str, test_name: str, status: str, duration: float, message: str = '', date: str = ''
    ) -> None:
        self.kit = kit
        self.test_name = test_name
        self.status = status
        self.duration = duration
        self.message = message
        self.date = date  # Added date attribute


class StarterKitTest(unittest.TestCase):
    root_dir: ClassVar[str]
    env: ClassVar[str]
    run_streamlit: ClassVar[bool]
    run_cli: ClassVar[bool]
    is_docker: ClassVar[bool]
    csv_writer: ClassVar[Optional[csv.writer]]
    csv_file: ClassVar[Optional[Any]]

    @classmethod
    def setUpClass(cls: Type['StarterKitTest']) -> None:
        cls.root_dir = os.path.dirname(os.path.dirname(os.path.abspath(__file__)))
        cls.is_docker = os.environ.get('DOCKER_ENV', 'false').lower() == 'true'
        cls.setup_csv_writer()

        if not cls.is_docker:
            cls.activate_base_venv()
            if cls.env == TestEnvironment.LOCAL:
                cls.run_make_clean()
                cls.run_make_all()

    @classmethod
    def tearDownClass(cls: Type['StarterKitTest']) -> None:
        if cls.csv_file:
            cls.csv_file.close()

    @classmethod
    def setup_csv_writer(cls: Type['StarterKitTest']) -> None:
        timestamp = datetime.now().strftime('%Y%m%d_%H%M%S')
        results_dir = '/app/test_results' if cls.is_docker else os.path.join(cls.root_dir, 'test_results')
        os.makedirs(results_dir, exist_ok=True)
        csv_filename = os.path.join(results_dir, f'test_results_{timestamp}.csv')

        cls.csv_file = open(csv_filename, 'w', newline='')
        cls.csv_writer = csv.writer(cls.csv_file)
        # Updated CSV header to include 'Date'
        cls.csv_writer.writerow(['Kit', 'Test Name', 'Status', 'Duration (s)', 'Message', 'Date'])
        logging.info(f'Test results will be saved to {csv_filename}')

    @classmethod
    def write_test_result(cls, result: TestResult) -> None:
        if cls.csv_writer:
            cls.csv_writer.writerow(
                [
                    result.kit,
                    result.test_name,
                    result.status,
                    f'{result.duration:.2f}',
                    result.message,
                    result.date,  # Write the date to the CSV
                ]
            )
            cls.csv_file.flush()  # Ensure the result is written immediately

    @classmethod
    def run_make_clean(cls: Type['StarterKitTest']) -> None:
        logging.info('Running make clean...')
        subprocess.run(['make', 'clean'], cwd=cls.root_dir, check=True, capture_output=False)

    @classmethod
    def run_make_all(cls: Type['StarterKitTest']) -> None:
        logging.info('Running make all...')
        subprocess.run(['make', 'all'], cwd=cls.root_dir, check=True, capture_output=False)

    @classmethod
    def activate_base_venv(cls: Type['StarterKitTest']) -> None:
        base_venv_path = os.path.join(cls.root_dir, '.venv')
        if not os.path.exists(base_venv_path):
            logging.info('Base virtual environment not found. Creating it...')
            subprocess.run(['make', 'venv'], cwd=cls.root_dir, check=True)

        activate_this = os.path.join(base_venv_path, 'bin', 'activate_this.py')
        if os.path.exists(activate_this):
            exec(open(activate_this).read(), {'__file__': activate_this})
        else:
            logging.warning(f'activate_this.py not found at {activate_this}. Falling back to manual activation.')
            os.environ['VIRTUAL_ENV'] = base_venv_path
            os.environ['PATH'] = f"{base_venv_path}/bin:{os.environ['PATH']}"
            sys.prefix = base_venv_path

        logging.info(f'Activated base virtual environment at {base_venv_path}')

    def run_streamlit_test(self, kit: str) -> None:
        if not self.run_streamlit:
            logging.info(f'Skipping Streamlit test for {kit}')
            return

        start_time = time.time()
        logging.info(f'\nTesting {kit} Streamlit app...')
        kit_dir = os.path.join(self.root_dir, kit)
        process = subprocess.Popen(
            ['streamlit', 'run', 'streamlit/app.py', '--browser.gatherUsageStats', 'false'],
            cwd=kit_dir,
            stdout=subprocess.PIPE,
            stderr=subprocess.PIPE,
        )
        try:
            logging.info(f'Waiting for Streamlit to start (timeout: {STREAMLIT_START_TIMEOUT}s)...')
            time.sleep(STREAMLIT_START_TIMEOUT)
            self._check_streamlit_accessibility(kit)
            status = 'PASSED'
            message = ''
        except AssertionError as e:
            status = 'FAILED'
            message = str(e)
        finally:
            process.terminate()
            process.wait()

        duration = time.time() - start_time
        result = TestResult(kit, 'Streamlit', status, duration, message)
        self.write_test_result(result)

    def _check_streamlit_accessibility(self, kit: str) -> None:
        logging.info('Checking Streamlit accessibility...')
        for attempt in range(3):
            try:
                response = requests.get('http://localhost:8501', timeout=STREAMLIT_CHECK_TIMEOUT)
                self.assertEqual(response.status_code, 200, f'Streamlit app for {kit} is not running')
                logging.info(f'Streamlit app for {kit} is running successfully')
                return
            except (requests.ConnectionError, requests.Timeout):
                logging.info(f'Attempt {attempt + 1}: Streamlit not accessible yet. Waiting...')
                time.sleep(STREAMLIT_CHECK_TIMEOUT)

        logging.error(f'Streamlit app for {kit} failed to start after 3 attempts')
        self.fail(f'Streamlit app for {kit} failed to start after 3 attempts')

    def run_cli_test(self, kit: str) -> None:
        if not self.run_cli:
            logging.info(f'Skipping CLI test for {kit}')
            return

        start_time = time.time()
        logging.info(f'\nRunning CLI test for {kit}...')
        kit_dir = os.path.join(self.root_dir, kit)
        cli_command = CLI_TEST_COMMANDS.get(kit, 'echo "No CLI test command specified"')

        try:
            process = subprocess.Popen(
                cli_command, shell=True, cwd=kit_dir, stdout=subprocess.PIPE, stderr=subprocess.STDOUT, text=True
            )

            output_lines = []
            while True:
                # Read line by line from the subprocess output
                line = process.stdout.readline()
                if not line and process.poll() is not None:
                    break
                if line:
                    print(line, end='')  # Display output in real-time
                    output_lines.append(line)
                # Enforce timeout
                if time.time() - start_time > CLI_COMMAND_TIMEOUT:
                    process.kill()
                    raise subprocess.TimeoutExpired(cli_command, CLI_COMMAND_TIMEOUT)

            return_code = process.poll()
            output = ''.join(output_lines)

            if return_code == 0:
                logging.info(f'All CLI tests for {kit} passed')
                self.parse_subtest_results(kit, output, time.time() - start_time)
            else:
                logging.error(f'CLI test for {kit} failed. Return code: {return_code}')
                logging.error(f'Error output:\n{output}')
                result = TestResult(
                    kit, 'CLI', 'FAILED', time.time() - start_time, f'Return code: {return_code}\n{output}'
                )
                self.write_test_result(result)

        except subprocess.TimeoutExpired:
            process.kill()
            logging.error(f'CLI test for {kit} timed out after {CLI_COMMAND_TIMEOUT} seconds')
            result = TestResult(
                kit, 'CLI', 'TIMEOUT', CLI_COMMAND_TIMEOUT, f'Timed out after {CLI_COMMAND_TIMEOUT} seconds'
            )
            self.write_test_result(result)

    def parse_subtest_results(self, kit: str, output: str, total_duration: float) -> None:
        detailed_tests_found = False  # Flag to track if detailed tests are found
        # Split output into lines
        lines = output.strip().split('\n')
        for line in lines:
            # Skip empty lines
            if not line.strip():
                continue

            # Ignore lines like 'Tests passed'
            if 'Tests passed' in line:
                continue

            # Use regex to parse the line
            match = re.match(r'^(\d{4}-\d{2}-\d{2} \d{2}:\d{2}:\d{2},\d+) - (\w+) - (.*)$', line)
            if match:
                date_str = match.group(1)
                log_level = match.group(2)
                message = match.group(3).strip()

                # Skip lines that are not test logs
                if not message.startswith('test_'):
                    continue

                test_name = message

                # Assuming status is 'PASSED' unless indicated otherwise
                status = 'PASSED'

                result = TestResult(kit, test_name, status, 0.0, '', date_str)
                self.write_test_result(result)
                detailed_tests_found = True  # Set flag to True since we found a detailed test
            else:
                # Line did not match the expected format; you can log or ignore it
                logging.debug(f'Line did not match pattern: {line}')
                continue

        if not detailed_tests_found:
            # No detailed tests found
            # Check for "All CLI tests passed" message
            all_passed_pattern = re.compile(r'All CLI tests for .+ passed')
            if all_passed_pattern.search(output):
                # Write general result with status "PASSED" and current timestamp
                current_time = datetime.now().strftime('%Y-%m-%d %H:%M:%S,%f')[:-3]
                result = TestResult(kit, 'CLI', 'PASSED', total_duration, 'All CLI tests passed', current_time)
                self.write_test_result(result)
            else:
                # No detailed tests and no "All CLI tests passed" message
                current_time = datetime.now().strftime('%Y-%m-%d %H:%M:%S,%f')[:-3]
                result = TestResult(
                    kit, 'CLI', 'UNKNOWN', total_duration, 'No detailed test results found', current_time
                )
                self.write_test_result(result)


# Move create_test_methods outside the class
def create_test_methods() -> None:
    for kit in STARTER_KITS:

        def test_kit(self: Any, kit: str = kit) -> None:
            self.run_streamlit_test(kit)
            self.run_cli_test(kit)

        test_kit.__name__ = f'test_{kit}'
        setattr(StarterKitTest, test_kit.__name__, test_kit)


create_test_methods()

if __name__ == '__main__':
    parser = argparse.ArgumentParser(description='Run tests for AI Starter Kit')
    parser.add_argument(
        '--env', choices=['local', 'docker'], default='local', help='Specify the test environment (default: local)'
    )
    parser.add_argument('-v', '--verbose', action='store_true', help='Run tests in verbose mode')
    parser.add_argument('--skip-streamlit', action='store_true', help='Skip Streamlit tests')
    parser.add_argument('--skip-cli', action='store_true', help='Skip CLI tests')
    args, unknown = parser.parse_known_args()

    log_level = logging.DEBUG if args.verbose else logging.INFO
    logging.basicConfig(level=log_level, format='%(asctime)s - %(levelname)s - %(message)s')

    StarterKitTest.run_streamlit = not args.skip_streamlit
    StarterKitTest.run_cli = not args.skip_cli
    StarterKitTest.env = args.env

    suite = unittest.TestLoader().loadTestsFromTestCase(StarterKitTest)
    unittest.TextTestRunner(verbosity=2 if args.verbose else 1).run(suite)<|MERGE_RESOLUTION|>--- conflicted
+++ resolved
@@ -46,11 +46,8 @@
     'post_call_analysis': 'python tests/pca_test.py',
     'prompt_engineering': 'python tests/prompt_engineering_test.py',
     'search_assistant': 'python tests/search_assistant_test.py',
-<<<<<<< HEAD
-=======
     'image_search': 'python tests/image_search_test.py',
-    'benchmarking': './run_synthetic_dataset.sh',  # This runs the benchmarking suite.
->>>>>>> e6a7b45c
+
 }
 
 
